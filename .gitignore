--- conflicted
+++ resolved
@@ -20,10 +20,6 @@
 sdist/
 var/
 wheels/
-<<<<<<< HEAD
-.idea/
-=======
->>>>>>> eb982141
 *.egg-info/
 .installed.cfg
 *.egg
